VERSION >= v"0.4.0-dev+6521" && __precompile__(true)

module FileIO

if VERSION < v"0.4.0-dev"
    using Docile, Compat
    immutable Pair{A,B}
        first::A
        second::B
    end
    Base.first(p::Pair) = p.first
    Base.last(p::Pair) = p.second
end

export DataFormat,
       File,
       Formatted,
       Stream,

       @format_str,

       add_format,
       del_format,
       add_loader,
       add_saver,
       filename,
       file_extension,
       info,
       load,
       magic,
       query,
       save,
       skipmagic,
       stream,
       unknown

include("query.jl")
include("loadsave.jl")
include("registry.jl")

@doc """
- `load(filename)` loads the contents of a formatted file, trying to infer
the format from `filename` and/or magic bytes in the file.
- `load(strm)` loads from an `IOStream` or similar object. In this case,
the magic bytes are essential.
- `load(File(format"PNG",filename))` specifies the format directly, and bypasses inference.
- `load(f; options...)` passes keyword arguments on to the loader.
""" ->
function load(s::Union(AbstractString,IO), args...; options...)
    q = query(s)
    check_loader(q)
    load(q, args...; options...)
end

@doc """
- `save(filename, data...)` saves the contents of a formatted file,
trying to infer the format from `filename`.
- `save(Stream(format"PNG",io), data...)` specifies the format directly, and bypasses inference.
- `save(f, data...; options...)` passes keyword arguments on to the saver.
""" ->
function save(s::Union(AbstractString,IO), data...; options...)
    q = query(s)
    check_saver(q)
    save(q, data...; options...)
end

<<<<<<< HEAD

=======
>>>>>>> 90a5485a
# Fallbacks
load{F}(f::Formatted{F}; options...) = error("No load function defined for format ", F, " with filename ", filename(f))
save{F}(f::Formatted{F}, data...; options...) = error("No save function defined for format ", F, " with filename ", filename(f))

end # module

if VERSION < v"0.4.0-dev"
    using Docile
end

@doc """
`FileIO` API (brief summary, see individual functions for more detail):

- `format"PNG"`: specifies a particular defined format
- `File{fmt}` and `Stream{fmt}`: types of objects that declare that a resource has a particular format `fmt`

- `load([filename|stream])`: read data in formatted file, inferring the format
- `load(File(format"PNG",filename))`: specify the format manually
- `save(filename, data...)` for similar operations involving saving data

- `io = open(f::File, args...)` opens a file
- `io = stream(s::Stream)` returns the IOStream from the query object `s`

- `query([filename|stream])`: attempt to infer the format of `filename`
- `unknown(q)` returns true if a query can't be resolved
- `skipmagic(io, fmt)` sets the position of `io` to just after the magic bytes
- `magic(fmt)` returns the magic bytes for format `fmt`
- `info(fmt)` returns `(magic, extensions)` for format `fmt`

- `add_format(fmt, magic, extension)`: register a new format
- `add_loader(fmt, :Package)`: indicate that `Package` supports loading files of type `fmt`
- `add_saver(fmt, :Package)`: indicate that `Package` supports saving files of type `fmt`
""" -> FileIO<|MERGE_RESOLUTION|>--- conflicted
+++ resolved
@@ -64,10 +64,6 @@
     save(q, data...; options...)
 end
 
-<<<<<<< HEAD
-
-=======
->>>>>>> 90a5485a
 # Fallbacks
 load{F}(f::Formatted{F}; options...) = error("No load function defined for format ", F, " with filename ", filename(f))
 save{F}(f::Formatted{F}, data...; options...) = error("No save function defined for format ", F, " with filename ", filename(f))
